/*
 * Copyright 2016 the original author or authors.
 *
 * Licensed under the Apache License, Version 2.0 (the "License");
 * you may not use this file except in compliance with the License.
 * You may obtain a copy of the License at
 *
 *      http://www.apache.org/licenses/LICENSE-2.0
 *
 * Unless required by applicable law or agreed to in writing, software
 * distributed under the License is distributed on an "AS IS" BASIS,
 * WITHOUT WARRANTIES OR CONDITIONS OF ANY KIND, either express or implied.
 * See the License for the specific language governing permissions and
 * limitations under the License.
 */

package org.gradle.script.lang.kotlin.provider

import org.gradle.script.lang.kotlin.KotlinBuildScript
import org.gradle.script.lang.kotlin.loggerFor
import org.gradle.script.lang.kotlin.support.KotlinScriptDefinitionProvider.BUILDSCRIPT_PROTOTYPE
import org.gradle.script.lang.kotlin.support.KotlinScriptDefinitionProvider.scriptDefinitionFor
import org.gradle.script.lang.kotlin.support.KotlinScriptDefinitionProvider.scriptDefinitionFromTemplate
import org.gradle.script.lang.kotlin.support.KotlinScriptDefinitionProvider.selectGradleApiJars

import org.gradle.api.Project
import org.gradle.api.initialization.dsl.ScriptHandler
import org.gradle.api.internal.ClassPathRegistry
import org.gradle.api.internal.initialization.ClassLoaderScope
import org.gradle.api.internal.initialization.ScriptHandlerInternal
import org.gradle.configuration.ScriptPlugin
import org.gradle.configuration.ScriptPluginFactory
import org.gradle.groovy.scripts.ScriptSource
import org.gradle.internal.classpath.DefaultClassPath

import java.io.File

import java.lang.reflect.InvocationTargetException

class KotlinScriptPluginFactory(val classPathRegistry: ClassPathRegistry) : ScriptPluginFactory {

    val logger = loggerFor<KotlinScriptPluginFactory>()

    override fun create(scriptSource: ScriptSource, scriptHandler: ScriptHandler,
                        targetScope: ClassLoaderScope, baseScope: ClassLoaderScope,
                        topLevelScript: Boolean): ScriptPlugin =
        KotlinScriptPlugin(scriptSource, compile(scriptSource, scriptHandler as ScriptHandlerInternal, targetScope))

    private fun compile(scriptSource: ScriptSource,
                        scriptHandler: ScriptHandlerInternal,
                        targetScope: ClassLoaderScope): (Project) -> Unit {
        val resource = scriptSource.resource
        val script = resource.text
        val scriptFile = resource.file
        val buildscriptRange = extractBuildScriptFrom(script)
        return when {
            buildscriptRange != null ->
                dualPhaseScript(scriptFile, script, buildscriptRange, scriptHandler, targetScope)
            else ->
                singlePhaseScript(scriptFile, targetScope)
        }
    }

    private fun singlePhaseScript(scriptFile: File, targetScope: ClassLoaderScope): (Project) -> Unit {
        val classPath = defaultClassPath()
        val scriptClass = compileScriptFile(scriptFile, classPath, classLoaderFor(classPath, targetScope))
        return { target -> executeScriptOf(scriptClass, target) }
    }

    private fun dualPhaseScript(scriptFile: File, script: String, buildscriptRange: IntRange,
                                scriptHandler: ScriptHandlerInternal,
                                targetScope: ClassLoaderScope): (Project) -> Unit {
        val defaultClassPath = defaultClassPath()
        val buildscriptClass = compileBuildscriptSection(buildscriptRange, script, defaultClassPath, targetScope)
        return { target ->
            executeScriptOf(buildscriptClass, target)
            val scriptClassLoader = scriptBodyClassLoaderFor(scriptHandler, targetScope)
            val effectiveClassPath = defaultClassPath + scriptHandler.scriptClassPath.asFiles
            val scriptClass = compileScriptFile(scriptFile, effectiveClassPath, scriptClassLoader)
            executeScriptOf(scriptClass, target)
        }
    }

<<<<<<< HEAD
    private fun compileBuildscript(buildscriptRange: IntRange, script: String, classPath: List<File>,
                                   targetScope: ClassLoaderScope): Class<*> {
        val buildscriptDef = scriptDefinitionFor(classPath, prototype = BUILDSCRIPT_PROTOTYPE)
        val buildscriptScope = classLoaderScopeForBuildscript(classPath, targetScope)
        return compileKotlinScript(
            tempBuildscriptFileFor(buildscriptRange, script),
            buildscriptDef,
            buildscriptScope.localClassLoader,
            logger)
    }

    private fun tempBuildscriptFileFor(buildscriptRange: IntRange, script: String) =
        createTempFile("buildscript", ".gradle.kts").apply {
            writeText(script.substring(buildscriptRange))
        }

    private fun defaultClassPath() =
        selectGradleApiJars(classPathRegistry)

    private fun compileScriptFile(scriptFile: File, classPath: List<File>, targetScope: ClassLoaderScope): Class<*> {
        val scriptDef = scriptDefinitionFromTemplate(classPathRegistry)
        val classLoader = classLoaderFor(targetScope)
        return compileKotlinScript(scriptFile, scriptDef, classLoader, logger)
    }

    private fun classLoaderScopeForBuildscript(classPath: List<File>, targetScope: ClassLoaderScope): ClassLoaderScope =
        targetScope.createChild("buildscript").apply {
=======
    private fun classLoaderFor(classPath: List<File>, targetScope: ClassLoaderScope) =
        targetScope.run {
>>>>>>> 946aafc1
            export(DefaultClassPath.of(classPath))
            export(KotlinBuildScript::class.java.classLoader)
            lock()
            localClassLoader
        }

    private fun scriptBodyClassLoaderFor(scriptHandler: ScriptHandlerInternal, parentScope: ClassLoaderScope) =
        parentScope.createChild("${scriptHandler.sourceFile.name} body").run {
            export(scriptHandler.scriptClassPath)
            lock()
            localClassLoader
        }

    private fun compileBuildscriptSection(buildscriptRange: IntRange, script: String,
                                          classPath: List<File>, targetScope: ClassLoaderScope) =
        compileKotlinScript(
            tempBuildscriptFileFor(script.substring(buildscriptRange)),
            scriptDefinitionFor(classPath, prototype = BUILDSCRIPT_PROTOTYPE),
            classLoaderFor(classPath, targetScope),
            logger)

    private fun compileScriptFile(scriptFile: File, classPath: List<File>, classLoader: ClassLoader) =
        compileKotlinScript(scriptFile, scriptDefinitionFor(classPath), classLoader, logger)

    private fun executeScriptOf(scriptClass: Class<*>, target: Any) {
        try {
            scriptClass.getConstructor(Project::class.java).newInstance(target)
        } catch(e: InvocationTargetException) {
            throw e.targetException
        }
    }

    private fun tempBuildscriptFileFor(buildscript: String) =
        createTempFile("buildscript", ".gradle.kts").apply {
            writeText(buildscript)
        }

    private fun defaultClassPath() =
        selectGradleApiJars(classPathRegistry)
}<|MERGE_RESOLUTION|>--- conflicted
+++ resolved
@@ -81,38 +81,8 @@
         }
     }
 
-<<<<<<< HEAD
-    private fun compileBuildscript(buildscriptRange: IntRange, script: String, classPath: List<File>,
-                                   targetScope: ClassLoaderScope): Class<*> {
-        val buildscriptDef = scriptDefinitionFor(classPath, prototype = BUILDSCRIPT_PROTOTYPE)
-        val buildscriptScope = classLoaderScopeForBuildscript(classPath, targetScope)
-        return compileKotlinScript(
-            tempBuildscriptFileFor(buildscriptRange, script),
-            buildscriptDef,
-            buildscriptScope.localClassLoader,
-            logger)
-    }
-
-    private fun tempBuildscriptFileFor(buildscriptRange: IntRange, script: String) =
-        createTempFile("buildscript", ".gradle.kts").apply {
-            writeText(script.substring(buildscriptRange))
-        }
-
-    private fun defaultClassPath() =
-        selectGradleApiJars(classPathRegistry)
-
-    private fun compileScriptFile(scriptFile: File, classPath: List<File>, targetScope: ClassLoaderScope): Class<*> {
-        val scriptDef = scriptDefinitionFromTemplate(classPathRegistry)
-        val classLoader = classLoaderFor(targetScope)
-        return compileKotlinScript(scriptFile, scriptDef, classLoader, logger)
-    }
-
-    private fun classLoaderScopeForBuildscript(classPath: List<File>, targetScope: ClassLoaderScope): ClassLoaderScope =
-        targetScope.createChild("buildscript").apply {
-=======
     private fun classLoaderFor(classPath: List<File>, targetScope: ClassLoaderScope) =
         targetScope.run {
->>>>>>> 946aafc1
             export(DefaultClassPath.of(classPath))
             export(KotlinBuildScript::class.java.classLoader)
             lock()
@@ -135,7 +105,7 @@
             logger)
 
     private fun compileScriptFile(scriptFile: File, classPath: List<File>, classLoader: ClassLoader) =
-        compileKotlinScript(scriptFile, scriptDefinitionFor(classPath), classLoader, logger)
+        compileKotlinScript(scriptFile, scriptDefinitionFromTemplate(classPathRegistry), classLoader, logger)
 
     private fun executeScriptOf(scriptClass: Class<*>, target: Any) {
         try {
