--- conflicted
+++ resolved
@@ -328,53 +328,6 @@
             return instantiator.newInstance(DefaultRepositoryHandler.class, baseRepositoryFactory, instantiator, callbackDecorator);
         }
 
-<<<<<<< HEAD
-        ConfigurationContainerInternal createConfigurationContainer(Instantiator instantiator,
-                                                                    ConfigurationResolver configurationResolver, DomainObjectContext domainObjectContext,
-                                                                    ListenerManager listenerManager, DependencyMetaDataProvider metaDataProvider,
-                                                                    LocalComponentMetadataBuilder metaDataBuilder, FileCollectionFactory fileCollectionFactory,
-                                                                    GlobalDependencyResolutionRules globalDependencyResolutionRules, VcsMappingsStore vcsMappingsStore, ComponentIdentifierFactory componentIdentifierFactory,
-                                                                    BuildOperationExecutor buildOperationExecutor, ImmutableAttributesFactory attributesFactory,
-                                                                    ImmutableModuleIdentifierFactory moduleIdentifierFactory, ComponentSelectorConverter componentSelectorConverter,
-                                                                    DependencyLockingProvider dependencyLockingProvider,
-                                                                    ProjectStateRegistry projectStateRegistry,
-                                                                    CalculatedValueContainerFactory calculatedValueContainerFactory,
-                                                                    DocumentationRegistry documentationRegistry,
-                                                                    CollectionCallbackActionDecorator callbackDecorator,
-                                                                    UserCodeApplicationContext userCodeApplicationContext,
-                                                                    WorkerThreadRegistry workerThreadRegistry,
-                                                                    DomainObjectCollectionFactory domainObjectCollectionFactory,
-                                                                    NotationParser<Object, ComponentSelector> moduleSelectorNotationParser,
-                                                                    ObjectFactory objectFactory,
-                                                                    FileResolver fileResolver) {
-            return instantiator.newInstance(DefaultConfigurationContainer.class,
-                    configurationResolver,
-                    instantiator,
-                    domainObjectContext,
-                    listenerManager,
-                    metaDataProvider,
-                    metaDataBuilder,
-                    fileCollectionFactory,
-                    globalDependencyResolutionRules.getDependencySubstitutionRules(),
-                    vcsMappingsStore,
-                    componentIdentifierFactory,
-                    buildOperationExecutor,
-                    taskResolverFor(domainObjectContext),
-                    attributesFactory,
-                    moduleIdentifierFactory,
-                    componentSelectorConverter,
-                    dependencyLockingProvider,
-                    projectStateRegistry,
-                    calculatedValueContainerFactory,
-                    documentationRegistry,
-                    callbackDecorator,
-                    userCodeApplicationContext,
-                    workerThreadRegistry,
-                    domainObjectCollectionFactory,
-                    moduleSelectorNotationParser,
-                    objectFactory,
-                    fileResolver
-=======
         ConfigurationContainerInternal createConfigurationContainer(
             Instantiator instantiator,
             DependencyMetaDataProvider metaDataProvider,
@@ -420,7 +373,6 @@
                 instantiator,
                 metaDataProvider,
                 taskResolverFor(domainObjectContext)
->>>>>>> edd78453
             );
         }
 
@@ -513,8 +465,8 @@
             return instantiator.newInstance(DefaultComponentModuleMetadataHandler.class, moduleIdentifierFactory);
         }
 
-        ArtifactHandler createArtifactHandler(Instantiator instantiator, DependencyMetaDataProvider dependencyMetaDataProvider, ConfigurationContainerInternal configurationContainer, DomainObjectContext context, FileResolver fileResolver) {
-            NotationParser<Object, ConfigurablePublishArtifact> publishArtifactNotationParser = new PublishArtifactNotationParserFactory(instantiator, dependencyMetaDataProvider, taskResolverFor(context), fileResolver).create();
+        ArtifactHandler createArtifactHandler(Instantiator instantiator, DependencyMetaDataProvider dependencyMetaDataProvider, ConfigurationContainerInternal configurationContainer, DomainObjectContext context) {
+            NotationParser<Object, ConfigurablePublishArtifact> publishArtifactNotationParser = new PublishArtifactNotationParserFactory(instantiator, dependencyMetaDataProvider, taskResolverFor(context)).create();
             return instantiator.newInstance(DefaultArtifactHandler.class, configurationContainer, publishArtifactNotationParser);
         }
 
