/*
 * Copyright 2017 the original author or authors.
 *
 * Licensed under the Apache License, Version 2.0 (the "License");
 * you may not use this file except in compliance with the License.
 * You may obtain a copy of the License at
 *
 *      http://www.apache.org/licenses/LICENSE-2.0
 *
 * Unless required by applicable law or agreed to in writing, software
 * distributed under the License is distributed on an "AS IS" BASIS,
 * WITHOUT WARRANTIES OR CONDITIONS OF ANY KIND, either express or implied.
 * See the License for the specific language governing permissions and
 * limitations under the License.
 */
package org.gradle.api.internal.artifacts.ivyservice.moduleconverter;

import org.gradle.api.artifacts.ModuleVersionIdentifier;
import org.gradle.api.artifacts.component.ComponentIdentifier;
import org.gradle.api.artifacts.component.ProjectComponentIdentifier;
import org.gradle.api.internal.artifacts.ImmutableModuleIdentifierFactory;
import org.gradle.api.internal.artifacts.Module;
import org.gradle.api.internal.artifacts.component.ComponentIdentifierFactory;
import org.gradle.api.internal.artifacts.configurations.ConfigurationInternal;
import org.gradle.api.internal.artifacts.configurations.ConfigurationsProvider;
import org.gradle.api.internal.artifacts.configurations.DependencyMetaDataProvider;
import org.gradle.api.internal.artifacts.configurations.MutationValidator;
import org.gradle.api.internal.attributes.AttributesSchemaInternal;
import org.gradle.api.internal.attributes.EmptySchema;
import org.gradle.api.internal.initialization.RootScriptDomainObjectContext;
import org.gradle.api.internal.project.HoldsProjectState;
import org.gradle.api.internal.project.ProjectState;
import org.gradle.api.internal.project.ProjectStateRegistry;
import org.gradle.internal.component.local.model.DefaultLocalComponentMetadata;
import org.gradle.internal.component.local.model.LocalComponentMetadata;
import org.gradle.internal.model.CalculatedValueContainerFactory;
import org.gradle.internal.model.ModelContainer;

import javax.inject.Inject;

public class DefaultRootComponentMetadataBuilder implements RootComponentMetadataBuilder, HoldsProjectState {
    private final DependencyMetaDataProvider metadataProvider;
    private final ComponentIdentifierFactory componentIdentifierFactory;
    private final ImmutableModuleIdentifierFactory moduleIdentifierFactory;
    private final LocalComponentMetadataBuilder localComponentMetadataBuilder;
    private final ConfigurationsProvider configurationsProvider;
    private final MetadataHolder holder;
    private final ProjectStateRegistry projectStateRegistry;
    private final CalculatedValueContainerFactory calculatedValueContainerFactory;
    private final DefaultRootComponentMetadataBuilder.Factory factory;

    /**
     * Use {@link Factory#create} to create instances.
     */
    private DefaultRootComponentMetadataBuilder(
        DependencyMetaDataProvider metadataProvider,
        ComponentIdentifierFactory componentIdentifierFactory,
        ImmutableModuleIdentifierFactory moduleIdentifierFactory,
        LocalComponentMetadataBuilder localComponentMetadataBuilder,
        ConfigurationsProvider configurationsProvider,
        ProjectStateRegistry projectStateRegistry,
        CalculatedValueContainerFactory calculatedValueContainerFactory,
        Factory factory
    ) {
        this.metadataProvider = metadataProvider;
        this.componentIdentifierFactory = componentIdentifierFactory;
        this.moduleIdentifierFactory = moduleIdentifierFactory;
        this.localComponentMetadataBuilder = localComponentMetadataBuilder;
        this.configurationsProvider = configurationsProvider;
        this.projectStateRegistry = projectStateRegistry;
        this.calculatedValueContainerFactory = calculatedValueContainerFactory;
        this.factory = factory;
        this.holder = new MetadataHolder(configurationsProvider);
    }

    @Override
    public LocalComponentMetadata toRootComponentMetaData() {
        Module module = metadataProvider.getModule();
        ComponentIdentifier componentIdentifier = componentIdentifierFactory.createComponentIdentifier(module);
        LocalComponentMetadata metadata = holder.tryCached(componentIdentifier);
        if (metadata == null) {
            metadata = buildRootComponentMetadata(module, componentIdentifier);
            holder.cachedValue = metadata;
        }
        return metadata;
    }

    private LocalComponentMetadata buildRootComponentMetadata(final Module module, final ComponentIdentifier componentIdentifier) {
        final ModuleVersionIdentifier moduleVersionIdentifier = moduleIdentifierFactory.moduleWithVersion(module.getGroup(), module.getName(), module.getVersion());
        ProjectComponentIdentifier projectId = module.getProjectId();
        if (projectId != null) {
            ProjectState projectState = projectStateRegistry.stateFor(projectId);
            if (!projectState.hasMutableState()) {
                throw new IllegalStateException("Thread should hold project lock for " + projectId);
            }
            return projectState.fromMutableState(project -> {
                AttributesSchemaInternal schema = (AttributesSchemaInternal) project.getDependencies().getAttributesSchema();
                return getRootComponentMetadata(module, componentIdentifier, moduleVersionIdentifier, schema, projectState);
            });
        } else {
            return getRootComponentMetadata(module, componentIdentifier, moduleVersionIdentifier, EmptySchema.INSTANCE, RootScriptDomainObjectContext.INSTANCE);
        }
    }

    private LocalComponentMetadata getRootComponentMetadata(Module module, ComponentIdentifier componentIdentifier, ModuleVersionIdentifier moduleVersionIdentifier, AttributesSchemaInternal schema, ModelContainer<?> model) {
        DefaultLocalComponentMetadata metadata = new DefaultLocalComponentMetadata(moduleVersionIdentifier, componentIdentifier, module.getStatus(), schema, model, calculatedValueContainerFactory);
        for (ConfigurationInternal configuration : configurationsProvider.getAll()) {
            addConfiguration(metadata, configuration);
        }
        return metadata;
    }

    private void addConfiguration(DefaultLocalComponentMetadata metadata, ConfigurationInternal configuration) {
        localComponentMetadataBuilder.addConfiguration(metadata, configuration);
    }

    @Override
    public RootComponentMetadataBuilder withConfigurationsProvider(ConfigurationsProvider alternateProvider) {
        return factory.create(alternateProvider);
    }

    public MutationValidator getValidator() {
        return holder;
    }

    @Override
    public void discardAll() {
        holder.discard();
    }

    private static class MetadataHolder implements MutationValidator {
<<<<<<< HEAD
        private LocalComponentMetadata cachedValue;
=======
        private DefaultLocalComponentMetadata cachedValue;
        private final ConfigurationsProvider configurationsProvider;

        private MetadataHolder(ConfigurationsProvider configurationsProvider) {
            this.configurationsProvider = configurationsProvider;
        }
>>>>>>> e843cb1f

        @Override
        public void validateMutation(MutationType type) {
            if (type == MutationType.DEPENDENCIES || type == MutationType.ARTIFACTS || type == MutationType.DEPENDENCY_ATTRIBUTES) {
                if (cachedValue != null) {
                    if (cachedValue.getConfigurationNames().size() != configurationsProvider.size()) {
                        // The number of configurations in the project has changed, so we need to regenerate the root component metadata
                        cachedValue = null;
                    } else {
                        cachedValue.reevaluate();
                    }
                }
            }
        }

        LocalComponentMetadata tryCached(ComponentIdentifier id) {
            if (cachedValue != null) {
                if (cachedValue.getId().equals(id)) {
                    return cachedValue;
                }
                cachedValue = null;
            }
            return null;
        }

        public void discard() {
            cachedValue = null;
        }
    }


    public static class Factory {
        private final DependencyMetaDataProvider metaDataProvider;
        private final ComponentIdentifierFactory componentIdentifierFactory;
        private final ImmutableModuleIdentifierFactory moduleIdentifierFactory;
        private final LocalComponentMetadataBuilder localComponentMetadataBuilder;
        private final ProjectStateRegistry projectStateRegistry;
        private final CalculatedValueContainerFactory calculatedValueContainerFactory;

        @Inject
        public Factory(
            DependencyMetaDataProvider metaDataProvider,
            ComponentIdentifierFactory componentIdentifierFactory,
            ImmutableModuleIdentifierFactory moduleIdentifierFactory,
            LocalComponentMetadataBuilder localComponentMetadataBuilder,
            ProjectStateRegistry projectStateRegistry,
            CalculatedValueContainerFactory calculatedValueContainerFactory
        ) {
            this.metaDataProvider = metaDataProvider;
            this.componentIdentifierFactory = componentIdentifierFactory;
            this.moduleIdentifierFactory = moduleIdentifierFactory;
            this.localComponentMetadataBuilder = localComponentMetadataBuilder;
            this.projectStateRegistry = projectStateRegistry;
            this.calculatedValueContainerFactory = calculatedValueContainerFactory;
        }

        public DefaultRootComponentMetadataBuilder create(ConfigurationsProvider configurationsProvider) {
            return new DefaultRootComponentMetadataBuilder(
                metaDataProvider,
                componentIdentifierFactory,
                moduleIdentifierFactory,
                localComponentMetadataBuilder,
                configurationsProvider,
                projectStateRegistry,
                calculatedValueContainerFactory,
                this
            );
        }
    }
}<|MERGE_RESOLUTION|>--- conflicted
+++ resolved
@@ -129,16 +129,12 @@
     }
 
     private static class MetadataHolder implements MutationValidator {
-<<<<<<< HEAD
         private LocalComponentMetadata cachedValue;
-=======
-        private DefaultLocalComponentMetadata cachedValue;
         private final ConfigurationsProvider configurationsProvider;
 
         private MetadataHolder(ConfigurationsProvider configurationsProvider) {
             this.configurationsProvider = configurationsProvider;
         }
->>>>>>> e843cb1f
 
         @Override
         public void validateMutation(MutationType type) {
